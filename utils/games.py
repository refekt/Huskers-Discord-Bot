--- conflicted
+++ resolved
@@ -124,14 +124,9 @@
         self.game_date_time_dt = game_date_time_dt
 
 
-<<<<<<< HEAD
 def HuskerSchedule(sport: str, year=datetime.datetime.now().year):
 
     r = requests.get(url=f"https://huskers.com/sports/{sport}/schedule/{year}", headers=HEADERS)
-=======
-def HuskerSchedule(year=datetime.datetime.now().year):
-    r = requests.get(url=f"https://huskers.com/sports/football/schedule/{year}", headers=HEADERS)
->>>>>>> 88943ab0
 
     if not r.status_code == 200:
         raise ConnectionError("Unable to retrieve schedule from Huskers.com.")
