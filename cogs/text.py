--- conflicted
+++ resolved
@@ -209,11 +209,8 @@
 
     @commands.command(aliases=["cd", ])
     @commands.cooldown(rate=CD_GLOBAL_RATE, per=CD_GLOBAL_PER, type=CD_GLOBAL_TYPE)
-<<<<<<< HEAD
-    async def countdown(self, ctx, *, team=None):
-=======
+
     async def countdown(self, ctx, *, team: str = None):
->>>>>>> 88943ab0
         """ Countdown to the most current or specific Husker game """
         edit_msg = await ctx.send("Loading...")
         now_cst = datetime.now().astimezone(tz=TZ)
@@ -269,7 +266,6 @@
             else:
                 await edit_msg.edit(content=f"📢 📅:There are [ {days} days, {hours} hours, {minutes} minutes ] until the [ {opponent.name} {f'({consensus})' if consensus else '(Line TBD)'} ] game at [ {_datetime.strftime('%B %d, %Y %I:%M %p %Z')} ] played at [ {location} ].")
 
-<<<<<<< HEAD
         def switch_names(names):
             switcher = {
                 "mbb": "mens-basketball",
@@ -281,9 +277,6 @@
 
         sport = switch_names(sport)
         games, stats = HuskerSchedule(sport=sport, year=now_cst.year)
-=======
-        games, stats = HuskerSchedule(year=now_cst.year)
->>>>>>> 88943ab0
 
         if not games:
             return await edit_msg.edit(content="No games found!")
